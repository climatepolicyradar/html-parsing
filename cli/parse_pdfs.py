import concurrent.futures
import logging
import multiprocessing
import time
import warnings
from functools import partial
from pathlib import Path
import hashlib
from typing import List, Union
import tempfile
import os

import requests
import fitz
import layoutparser as lp
import numpy as np
from fitz.fitz import EmptyFileError
from tqdm import tqdm
from cloudpathlib import S3Path

from src.pdf_parser.pdf_utils.parsing_utils import (
    OCRProcessor,
    LayoutDisambiguator,
    PostProcessor,
)
from src import config

from src.base import ParserOutput, PDFPageMetadata, PDFData, ParserInput


def download_pdf(
    parser_input: ParserInput, output_dir: Union[Path, str]
) -> Path or None:
    """
    Get a PDF from a URL in a ParserInput object.

    :param: parser input
    :param: directory to save the PDF to
    :return: path to PDF file in output_dir
    """
<<<<<<< HEAD
    try:
        response = requests.get(parser_input.url)
    except Exception as e:
        logging.error(f"Could not fetch {parser_input.url} for {parser_input.id}: {e}")
        return None

    if response.status_code != 200:
        # TODO: output file path and error code to a log file
        logging.exception(f"Could not get PDF from {parser_input.url}")
        return None
=======

    response = requests.get(parser_input.document_url)

    if response.status_code != 200:
        # TODO: what exception should be raised here?
        raise Exception(f"Could not get PDF from {parser_input.document_url}")
>>>>>>> 90c16557

    if response.headers["Content-Type"] != "application/pdf":
        raise Exception(
            f"Content-Type is for {parser_input.document_id} ({parser_input.document_url}) is not PDF: {response.headers['Content-Type']}"
        )

    output_path = Path(output_dir) / f"{parser_input.document_id}.pdf"

    with open(output_path, "wb") as f:
        f.write(response.content)

    return output_path


def parse_file(
    input_task: ParserInput,
    model,
    model_threshold_restrictive: float,
    ocr_agent: str,
    output_dir: Union[Path, S3Path],
    device: str,
):
    """Parse an individual pdf file.

    Args:
        input_task (ParserInput): Class specifying location of the PDF and other data about the task.
        model (layoutparser.LayoutModel): Layout model to use for parsing.
        model_threshold_restrictive (float): Threshold to use for parsing.
        ocr_agent (src.pdf_utils.parsing_utils.OCRProcessor): OCR agent to use for parsing.
        output_dir (Path): Path to the output directory.
        device (str): Device to use for parsing.
    """

    # TODO: do we want to handle exceptions raised by get_pdf here?
    with tempfile.TemporaryDirectory() as temp_output_dir:
        pdf_path = download_pdf(input_task, temp_output_dir)
<<<<<<< HEAD
=======
        page_layouts, pdf_images = lp.load_pdf(pdf_path, load_images=True)
        document_md5sum = hashlib.md5(pdf_path.read_bytes()).hexdigest()

    # FIXME: handle EmptyFileError here using _pdf_num_pages

    model = _get_detectron_model(model, device)
    if ocr_agent == "tesseract":
        ocr_agent = lp.TesseractAgent()
    elif ocr_agent == "gcv":
        ocr_agent = lp.GCVAgent()

    all_pages_metadata = []
    all_text_blocks = []

    for page_idx, image in tqdm(
        enumerate(pdf_images), total=len(pdf_images), desc=pdf_path.name
    ):
        # Maybe we should always pass a layout object into the PageParser class.
        layout_disambiguator = LayoutDisambiguator(
            image, model, model_threshold_restrictive
        )
        initial_layout = layout_disambiguator.layout
        if len(initial_layout) == 0:
            logging.info(f"No layout found for page {page_idx}.")
            continue
        disambiguated_layout = layout_disambiguator.disambiguate_layout()
        postprocessor = PostProcessor(disambiguated_layout)
        ocr_blocks = postprocessor.postprocess()
        ocr_processor = OCRProcessor(
            image=np.array(image),
            page_number=page_idx,
            layout=ocr_blocks,
            ocr_agent=ocr_agent,
        )
        page_text_blocks = ocr_processor.process_layout()
        all_text_blocks += page_text_blocks

        page_dimensions = (
            page_layouts[page_idx].page_data["width"],
            page_layouts[page_idx].page_data["height"],
        )
        page_metadata = PDFPageMetadata(
            dimensions=page_dimensions,
            page_number=page_idx,
        )

        all_pages_metadata.append(page_metadata)

    document = ParserOutput(
        document_id=input_task.document_id,
        document_url=input_task.document_url,
        document_name=input_task.document_name,
        document_description=input_task.document_description,
        document_content_type=input_task.document_content_type,
        document_slug=input_task.document_slug,
        pdf_data=PDFData(
            page_metadata=all_pages_metadata,
            md5sum=document_md5sum,
            text_blocks=all_text_blocks,
        ),
    ).set_document_languages_from_text_blocks(min_language_proportion=0.4)

    output_path = output_dir / f"{input_task.document_id}.json"

    output_path.write_text(document.json(indent=4, ensure_ascii=False))
>>>>>>> 90c16557

        if pdf_path is None:
            logging.info(
                f"PDF path is None for: {input_task.url} at {temp_output_dir}."
            )
        else:
            page_layouts, pdf_images = lp.load_pdf(pdf_path, load_images=True)
            document_md5sum = hashlib.md5(pdf_path.read_bytes()).hexdigest()

            # FIXME: handle EmptyFileError here using _pdf_num_pages

            model = _get_detectron_model(model, device)
            if ocr_agent == "tesseract":
                ocr_agent = lp.TesseractAgent()
            elif ocr_agent == "gcv":
                ocr_agent = lp.GCVAgent()

            all_pages_metadata = []
            all_text_blocks = []

            for page_idx, image in tqdm(
                enumerate(pdf_images), total=len(pdf_images), desc=pdf_path.name
            ):
                # Maybe we should always pass a layout object into the PageParser class.
                layout_disambiguator = LayoutDisambiguator(
                    image, model, model_threshold_restrictive
                )
                initial_layout = layout_disambiguator.layout
                if len(initial_layout) == 0:
                    logging.info(f"No layout found for page {page_idx}.")
                    continue
                disambiguated_layout = layout_disambiguator.disambiguate_layout()
                postprocessor = PostProcessor(disambiguated_layout)
                ocr_blocks = postprocessor.postprocess()
                ocr_processor = OCRProcessor(
                    image=np.array(image),
                    page_number=page_idx,
                    layout=ocr_blocks,
                    ocr_agent=ocr_agent,
                )
                page_text_blocks = ocr_processor.process_layout()
                all_text_blocks += page_text_blocks

                page_dimensions = (
                    page_layouts[page_idx].page_data["width"],
                    page_layouts[page_idx].page_data["height"],
                )
                page_metadata = PDFPageMetadata(
                    dimensions=page_dimensions,
                    page_number=page_idx,
                )

                all_pages_metadata.append(page_metadata)

            document = ParserOutput(
                id=input_task.id,
                url=input_task.url,
                document_name=input_task.document_name,
                document_description=input_task.document_description,
                content_type=input_task.content_type,
                document_slug=input_task.document_slug,
                pdf_data=PDFData(
                    page_metadata=all_pages_metadata,
                    md5sum=document_md5sum,
                    text_blocks=all_text_blocks,
                ),
            ).set_document_languages_from_text_blocks(min_language_proportion=0.4)

            output_path = output_dir / f"{input_task.id}.json"

            output_path.write_text(document.json(indent=4, ensure_ascii=False))

            logging.info(f"Saved {output_path.name} to {output_dir}.")

            os.remove(pdf_path)

            logging.info(f"Removed downloaded document at - {pdf_path}.")


def _pdf_num_pages(file: str):
    """Get the number of pages in a pdf file."""
    try:
        return fitz.open(file).page_count
    except EmptyFileError:
        return 0


# TODO: We may want to make this an option, but for now just use Detectron by default as we are unlikely
#  to change this unless we start labelling by ourselves.
def _get_detectron_model(model: str, device: str) -> lp.Detectron2LayoutModel:
    return lp.Detectron2LayoutModel(
        config_path=f"lp://PubLayNet/{model}",  # In model catalog,
        label_map={0: "Text", 1: "Title", 2: "List", 3: "Table", 4: "Figure"},
        device=device,
    )


def run_pdf_parser(
    input_tasks: List[ParserInput],
    output_dir: Union[Path, S3Path],
    parallel: bool,
    device: str = "cpu",
) -> None:
    """
    Run cli to extract semi-structured JSON from document-AI + OCR.

    Args:
        input_tasks: List of tasks for the parser to process.
        output_dir: The directory to write the parsed PDFs to.
        parallel: Whether to run parsing over multiple processes.
        device: The device to use for the document AI model.
    """
    time_start = time.time()
    # ignore warnings that pollute the logs.
    warnings.filterwarnings("ignore")

    # Create logger that prints to stdout.
    logging.basicConfig(level=logging.DEBUG)

    logging.info(
        f"Using {config.PDF_OCR_AGENT} OCR agent and {config.LAYOUTPARSER_MODEL} model."
    )
    if config.PDF_OCR_AGENT == "gcv":
        logging.warning(
            "THIS IS COSTING MONEY/CREDITS!!!! - BE CAREFUL WHEN TESTING. SWITCH TO TESSERACT (FREE) FOR TESTING."
        )

    logging.info("Iterating through files and parsing pdf content from pages.")
    # Sort pages smallest to largest. Having files of a similar size will help with parallelization.
    # FIXME: have had to disable this for now because we're using tasks, which don't have direct access to the PDF.
    # files = sorted(list(input_dir_path.glob("*.pdf")), key=_pdf_num_pages)

    file_parser = partial(
        parse_file,
        model=config.LAYOUTPARSER_MODEL,
        ocr_agent=config.PDF_OCR_AGENT,
        output_dir=output_dir,
        model_threshold_restrictive=config.LAYOUTPARSER_MODEL_THRESHOLD_RESTRICTIVE,
        device=device,
    )
    if parallel:
        cpu_count = multiprocessing.cpu_count() - 1
        with concurrent.futures.ProcessPoolExecutor(max_workers=cpu_count) as executor:
            executor.map(file_parser, input_tasks)

    else:
        for task in input_tasks:
            file_parser(task)

    logging.info("Finished parsing pdf content from pages.")
    time_end = time.time()
    logging.info(f"Time taken: {time_end - time_start} seconds.")<|MERGE_RESOLUTION|>--- conflicted
+++ resolved
@@ -38,7 +38,6 @@
     :param: directory to save the PDF to
     :return: path to PDF file in output_dir
     """
-<<<<<<< HEAD
     try:
         response = requests.get(parser_input.url)
     except Exception as e:
@@ -46,17 +45,8 @@
         return None
 
     if response.status_code != 200:
-        # TODO: output file path and error code to a log file
-        logging.exception(f"Could not get PDF from {parser_input.url}")
+        logging.exception(f"Could not get PDF from {parser_input.document_url}")
         return None
-=======
-
-    response = requests.get(parser_input.document_url)
-
-    if response.status_code != 200:
-        # TODO: what exception should be raised here?
-        raise Exception(f"Could not get PDF from {parser_input.document_url}")
->>>>>>> 90c16557
 
     if response.headers["Content-Type"] != "application/pdf":
         raise Exception(
@@ -93,74 +83,6 @@
     # TODO: do we want to handle exceptions raised by get_pdf here?
     with tempfile.TemporaryDirectory() as temp_output_dir:
         pdf_path = download_pdf(input_task, temp_output_dir)
-<<<<<<< HEAD
-=======
-        page_layouts, pdf_images = lp.load_pdf(pdf_path, load_images=True)
-        document_md5sum = hashlib.md5(pdf_path.read_bytes()).hexdigest()
-
-    # FIXME: handle EmptyFileError here using _pdf_num_pages
-
-    model = _get_detectron_model(model, device)
-    if ocr_agent == "tesseract":
-        ocr_agent = lp.TesseractAgent()
-    elif ocr_agent == "gcv":
-        ocr_agent = lp.GCVAgent()
-
-    all_pages_metadata = []
-    all_text_blocks = []
-
-    for page_idx, image in tqdm(
-        enumerate(pdf_images), total=len(pdf_images), desc=pdf_path.name
-    ):
-        # Maybe we should always pass a layout object into the PageParser class.
-        layout_disambiguator = LayoutDisambiguator(
-            image, model, model_threshold_restrictive
-        )
-        initial_layout = layout_disambiguator.layout
-        if len(initial_layout) == 0:
-            logging.info(f"No layout found for page {page_idx}.")
-            continue
-        disambiguated_layout = layout_disambiguator.disambiguate_layout()
-        postprocessor = PostProcessor(disambiguated_layout)
-        ocr_blocks = postprocessor.postprocess()
-        ocr_processor = OCRProcessor(
-            image=np.array(image),
-            page_number=page_idx,
-            layout=ocr_blocks,
-            ocr_agent=ocr_agent,
-        )
-        page_text_blocks = ocr_processor.process_layout()
-        all_text_blocks += page_text_blocks
-
-        page_dimensions = (
-            page_layouts[page_idx].page_data["width"],
-            page_layouts[page_idx].page_data["height"],
-        )
-        page_metadata = PDFPageMetadata(
-            dimensions=page_dimensions,
-            page_number=page_idx,
-        )
-
-        all_pages_metadata.append(page_metadata)
-
-    document = ParserOutput(
-        document_id=input_task.document_id,
-        document_url=input_task.document_url,
-        document_name=input_task.document_name,
-        document_description=input_task.document_description,
-        document_content_type=input_task.document_content_type,
-        document_slug=input_task.document_slug,
-        pdf_data=PDFData(
-            page_metadata=all_pages_metadata,
-            md5sum=document_md5sum,
-            text_blocks=all_text_blocks,
-        ),
-    ).set_document_languages_from_text_blocks(min_language_proportion=0.4)
-
-    output_path = output_dir / f"{input_task.document_id}.json"
-
-    output_path.write_text(document.json(indent=4, ensure_ascii=False))
->>>>>>> 90c16557
 
         if pdf_path is None:
             logging.info(
@@ -216,11 +138,11 @@
                 all_pages_metadata.append(page_metadata)
 
             document = ParserOutput(
-                id=input_task.id,
-                url=input_task.url,
+                document_id=input_task.document_id,
+                document_url=input_task.document_url,
                 document_name=input_task.document_name,
                 document_description=input_task.document_description,
-                content_type=input_task.content_type,
+                document_content_type=input_task.document_content_type,
                 document_slug=input_task.document_slug,
                 pdf_data=PDFData(
                     page_metadata=all_pages_metadata,
@@ -229,7 +151,7 @@
                 ),
             ).set_document_languages_from_text_blocks(min_language_proportion=0.4)
 
-            output_path = output_dir / f"{input_task.id}.json"
+            output_path = output_dir / f"{input_task.document_id}.json"
 
             output_path.write_text(document.json(indent=4, ensure_ascii=False))
 
