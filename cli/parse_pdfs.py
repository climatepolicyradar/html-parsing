--- conflicted
+++ resolved
@@ -3,47 +3,24 @@
 import logging
 import multiprocessing
 import os
-<<<<<<< HEAD
-=======
 import sys
->>>>>>> 1c2bd734
 import tempfile
 import time
 import warnings
 from datetime import datetime
 from functools import partial
 from pathlib import Path
-<<<<<<< HEAD
-from typing import List, Union
-
-=======
 from typing import List, Optional, Union
 
 import cloudpathlib.exceptions
->>>>>>> 1c2bd734
 import fitz
 import layoutparser as lp
 import numpy as np
 import requests
-<<<<<<< HEAD
-from cloudpathlib import S3Path
-from fitz.fitz import EmptyFileError
-from tqdm import tqdm
-
-from src import config
-from src.base import ParserOutput, PDFPageMetadata, PDFData, ParserInput
-from src.pdf_parser.pdf_utils.disambiguate_layout import run_disambiguation_pipeline
-from src.pdf_parser.pdf_utils.ocr import (
-    OCRProcessor,
-    extract_google_layout,
-    combine_google_lp,
-)
-=======
 from cloudpathlib import CloudPath, S3Path
 from fitz.fitz import EmptyFileError
 from tqdm import tqdm
 
-sys.path.append("..")
 
 from src import config  # noqa: E402
 from src.base import (  # noqa: E402
@@ -53,18 +30,20 @@
     PDFPageMetadata,
     StandardErrorLog,
 )
-from src.pdf_parser.pdf_utils.parsing_utils import (  # noqa: E402
-    LayoutDisambiguator,
+from src.pdf_parser.pdf_utils.disambiguate_layout import run_disambiguation_pipeline
+from src.pdf_parser.pdf_utils.ocr import (
     OCRProcessor,
-    PostProcessor,
+    extract_google_layout,
+    combine_google_lp,
 )
+
+sys.path.append("..")
 
 CDN_DOMAIN = os.environ["CDN_DOMAIN"]
 
 
 _LOGGER = logging.getLogger(__name__)
 _LOGGER.setLevel(logging.DEBUG)
->>>>>>> 1c2bd734
 
 
 def copy_input_to_output_pdf(
@@ -286,8 +265,8 @@
                 select_page = select_page_at_random(num_pages)
                 if not select_page:
                     continue
-<<<<<<< HEAD
-
+            # Maybe we should always pass a layout object into the PageParser class.
+            _LOGGER.info(f"Running layout_disambiguator for page {page_idx}")
             layout_disambiguated = run_disambiguation_pipeline(
                 image,
                 model,
@@ -297,54 +276,30 @@
                 max_overlapping_pixels_vertical=5,
             )
             if len(layout_disambiguated) == 0:
-                logging.info(f"No layout found for page {page_idx}.")
-                all_pages_metadata.append(page_metadata)
-                continue
-            # Grab the inferred text blocks from google.
-            google_layout = extract_google_layout(image)[1]
-            # Combine the Google text blocks with the layoutparser layout.
-            combined_layout = combine_google_lp(
-                image, google_layout, layout_disambiguated
-            )
-
-            ocr_processor = OCRProcessor(
-                np.array(image), page_idx, combined_layout, ocr_agent
-=======
-            # Maybe we should always pass a layout object into the PageParser class.
-            _LOGGER.info(f"Running layout_disambiguator for page {page_idx}")
-            layout_disambiguator = LayoutDisambiguator(
-                image, model, model_threshold_restrictive
-            )
-            initial_layout = layout_disambiguator.layout
-            if len(initial_layout) == 0:
                 _LOGGER.info(
                     f"The layoutparser model has found no layout elements of any type for page {page_idx}. Continuing to next page."
                 )
                 all_pages_metadata.append(page_metadata)
                 continue
-            disambiguated_layout = layout_disambiguator.disambiguate_layout()
-
-            _LOGGER.info(f"Running postprocessor for page {page_idx}")
-            postprocessor = PostProcessor(disambiguated_layout)
-            postprocessor.postprocess()
-            blocks_to_ocr = postprocessor.ocr_blocks
-            if len(blocks_to_ocr) == 0:
-                _LOGGER.info(
-                    f"There are no text blocks to OCR on page {page_idx}. Continuing to next page."
-                )
-                all_pages_metadata.append(page_metadata)
-                continue
-
-            _LOGGER.info(f"Running ocr_processor for page {page_idx}")
+            _LOGGER.info(f"Running google document structure OCR for page {page_idx}")
+            google_layout = extract_google_layout(image)[1]
+            # Combine the Google text blocks with the layoutparser layout.
+            combined_layout = combine_google_lp(
+                image, google_layout, layout_disambiguated
+            )
             ocr_processor = OCRProcessor(
-                image=np.array(image),
-                page_number=page_idx,
-                layout=blocks_to_ocr,
-                ocr_agent=ocr_agent,
->>>>>>> 1c2bd734
+                np.array(image), page_idx, combined_layout, ocr_agent
+            )
+            _LOGGER.info(
+                f"Running ocr at block level for unaccounted for blocks for page {page_idx}"
             )
             page_text_blocks, page_layout_blocks = ocr_processor.process_layout()[0]
 
+            #
+            # if len(ocr_blocks) == 0:
+            #     logging.info(f"No text found for page {page_idx}.")
+            #     all_pages_metadata.append(page_metadata)
+            #     continue
             # If running in visual debug mode, save images of the final layout to check how the model is performing.
             if debug:
                 doc_name = input_task.document_name
