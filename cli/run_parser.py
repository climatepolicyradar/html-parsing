from pathlib import Path
import os
import logging
import logging.config
from typing import List, Optional
import sys

import click
from cloudpathlib import S3Path
import pydantic  # noqa: E402

sys.path.append("..")

from src.base import ParserInput, ParserOutput  # noqa: E402
from src.config import TARGET_LANGUAGES  # noqa: E402
from src.config import TEST_RUN  # noqa: E402
from src.config import RUN_PDF_PARSER  # noqa: E402
from src.config import RUN_HTML_PARSER  # noqa: E402
from cli.parse_htmls import run_html_parser  # noqa: E402
from cli.parse_pdfs import run_pdf_parser  # noqa: E402
from cli.translate_outputs import translate_parser_outputs  # noqa: E402

LOG_LEVEL = os.getenv("LOG_LEVEL", "INFO").upper()
DEFAULT_LOGGING = {
    "version": 1,
    "disable_existing_loggers": False,
    "handlers": {
        "console": {
            "class": "logging.StreamHandler",
            "stream": "ext://sys.stdout",  # Default is stderr
            "formatter": "json",
        },
    },
    "loggers": {},
    "root": {
        "handlers": ["console"],
        "level": LOG_LEVEL,
    },
    "formatters": {"json": {"()": "pythonjsonlogger.jsonlogger.JsonFormatter"}},
}

logger = logging.getLogger(__name__)
logging.config.dictConfig(DEFAULT_LOGGING)


@click.command()
@click.argument("input_dir", type=str)
@click.argument("output_dir", type=str)
@click.option(
    "--device",
    type=click.Choice(["cuda", "cpu"]),
    help="Device to use for PDF parsing",
    required=True,
    default="cpu",
)
@click.option(
    "--parallel",
    help="Whether to run PDF parsing over multiple processes",
    is_flag=True,
    default=False,
)
@click.option(
    "--files",
    "-f",
    help="Pass in a list of filenames to parse, relative to the input directory. Used to optionally specify a subset of files to parse.",
    multiple=True,
)
@click.option(
    "--redo",
    "-r",
    help="Redo parsing for files that have already been parsed. By default, files with IDs that already exist in the output directory are skipped.",
    is_flag=True,
    default=False,
)
@click.option(
    "--s3",
    help="Input and output directories are S3 paths. The CLI will download tasks from S3, run parsing, and upload the results to S3.",
    is_flag=True,
    default=False,
)
@click.option(
    "--debug", help="Run the parser with visual debugging", is_flag=True, default=False
)
def main(
    input_dir: str,
    output_dir: str,
    parallel: bool,
    device: str,
    files: Optional[List[str]],
    redo: bool,
    s3: bool,
    debug: bool,
):
    """
    Run the parser on a directory of JSON files specifying documents to parse, and save the results to an output directory.

    :param input_dir: directory of input JSON files (task specifications)
    :param output_dir: directory of output JSON files (results)
    :param parallel: whether to run PDF parsing over multiple processes
    :param device: device to use for PDF parsing
    :param files: list of filenames to parse, relative to the input directory. Can be used to select a subset of files to parse.
    :param redo: redo parsing for files that have already been parsed. Defaults to False.
    :param s3: input and output directories are S3 paths. The CLI will download tasks from S3, run parsing, and upload the results to S3.
    :param debug: whether to run in debug mode (save images of intermediate steps). Defaults to False.
    """

    if s3:
        input_dir_as_path = S3Path(input_dir)
        output_dir_as_path = S3Path(output_dir)
    else:
        input_dir_as_path = Path(input_dir)
        output_dir_as_path = Path(output_dir)

<<<<<<< HEAD
    # We use `parse_raw(path.read_text())` instead of `parse_file(path)` because the latter tries to coerce CloudPath
    # objects to pathlib.Path objects.
    document_ids_previously_parsed = []
    for path in output_dir_as_path.glob("*.json"):
        try:
            document_ids_previously_parsed.append(
                ParserOutput.parse_raw(path.read_text()).document_id
            )
        except pydantic.ValidationError as e:
            logger.error(
                f"Could not parse {path}: {e} - ParserOutput.parse_raw(path.read_text()).document_id"
            )
    document_ids_previously_parsed = set(document_ids_previously_parsed)

=======
    # if visual debugging is on, create a debug directory
    if debug:
        debug_dir = output_dir_as_path / "debug"
        debug_dir.mkdir(exist_ok=True)

    # We use `parse_raw(path.read_text())` instead of `parse_file(path)` because the latter tries to coerce CloudPath objects to pathlib.Path objects.
    document_ids_previously_parsed = set(
        [
            ParserOutput.parse_raw(path.read_text()).document_id
            for path in output_dir_as_path.glob("*.json")
        ]
    )
>>>>>>> 46f5dc02
    files_to_parse = (
        (input_dir_as_path / f for f in files)
        if files
        else input_dir_as_path.glob("*.json")
    )

    logger.info(
        f"Run configuration TEST_RUN:{TEST_RUN}, RUN_PDF_PARSER:{RUN_PDF_PARSER}, RUN_HTML_PARSER:{RUN_HTML_PARSER}"
    )

    tasks = []
    counter = 0
    for path in files_to_parse:
        if TEST_RUN and counter > 100:
            break
        else:
            try:
                tasks.append(ParserInput.parse_raw(path.read_text()))

            except pydantic.error_wrappers.ValidationError as e:
                logger.error(
                    f"Could not parse {path}: {e} - ParserInput.parse_raw(path.read_text())"
                )
        counter += 1

    if not redo and document_ids_previously_parsed.intersection(
        {task.document_id for task in tasks}
    ):
        logger.warning(
            f"Found {len(document_ids_previously_parsed.intersection({task.document_id for task in tasks}))} documents that have already parsed. Skipping."
        )
        tasks = [
            task
            for task in tasks
            if task.document_id not in document_ids_previously_parsed
        ]

    html_tasks = [task for task in tasks if task.document_content_type == "text/html"]
    pdf_tasks = [
        task for task in tasks if task.document_content_type == "application/pdf"
    ]

    logger.info(f"Found {len(html_tasks)} HTML tasks and {len(pdf_tasks)} PDF tasks")

    # TODO run flags don't work for HTML parsing
    if RUN_HTML_PARSER:
        logger.info(f"Running HTML parser on {len(html_tasks)} documents")
        run_html_parser(html_tasks, output_dir_as_path)

<<<<<<< HEAD
    if RUN_PDF_PARSER:
        logger.info(f"Running PDF parser on {len(pdf_tasks)} documents")
        run_pdf_parser(pdf_tasks, output_dir_as_path, parallel=parallel, device=device)
=======
    logger.info(f"Running PDF parser on {len(pdf_tasks)} documents")
    run_pdf_parser(pdf_tasks, output_dir_as_path, parallel=parallel, device=device, debug=debug)
>>>>>>> 46f5dc02

    logger.info(
        f"Translating results to target languages specified in environment variables: {','.join(TARGET_LANGUAGES)}"
    )
    translate_parser_outputs(output_dir_as_path)


if __name__ == "__main__":
    main()<|MERGE_RESOLUTION|>--- conflicted
+++ resolved
@@ -111,7 +111,11 @@
         input_dir_as_path = Path(input_dir)
         output_dir_as_path = Path(output_dir)
 
-<<<<<<< HEAD
+    # if visual debugging is on, create a debug directory
+    if debug:
+        debug_dir = output_dir_as_path / "debug"
+        debug_dir.mkdir(exist_ok=True)
+
     # We use `parse_raw(path.read_text())` instead of `parse_file(path)` because the latter tries to coerce CloudPath
     # objects to pathlib.Path objects.
     document_ids_previously_parsed = []
@@ -126,20 +130,6 @@
             )
     document_ids_previously_parsed = set(document_ids_previously_parsed)
 
-=======
-    # if visual debugging is on, create a debug directory
-    if debug:
-        debug_dir = output_dir_as_path / "debug"
-        debug_dir.mkdir(exist_ok=True)
-
-    # We use `parse_raw(path.read_text())` instead of `parse_file(path)` because the latter tries to coerce CloudPath objects to pathlib.Path objects.
-    document_ids_previously_parsed = set(
-        [
-            ParserOutput.parse_raw(path.read_text()).document_id
-            for path in output_dir_as_path.glob("*.json")
-        ]
-    )
->>>>>>> 46f5dc02
     files_to_parse = (
         (input_dir_as_path / f for f in files)
         if files
@@ -189,14 +179,11 @@
         logger.info(f"Running HTML parser on {len(html_tasks)} documents")
         run_html_parser(html_tasks, output_dir_as_path)
 
-<<<<<<< HEAD
     if RUN_PDF_PARSER:
         logger.info(f"Running PDF parser on {len(pdf_tasks)} documents")
-        run_pdf_parser(pdf_tasks, output_dir_as_path, parallel=parallel, device=device)
-=======
-    logger.info(f"Running PDF parser on {len(pdf_tasks)} documents")
-    run_pdf_parser(pdf_tasks, output_dir_as_path, parallel=parallel, device=device, debug=debug)
->>>>>>> 46f5dc02
+        run_pdf_parser(
+            pdf_tasks, output_dir_as_path, parallel=parallel, device=device, debug=debug
+        )
 
     logger.info(
         f"Translating results to target languages specified in environment variables: {','.join(TARGET_LANGUAGES)}"
